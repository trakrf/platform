--- conflicted
+++ resolved
@@ -1,4 +1,3 @@
-<<<<<<< HEAD
 import React, { useState, useMemo } from 'react';
 import { Plus, Package } from 'lucide-react';
 import { useAssets, useAssetMutations } from '@/hooks/assets';
@@ -12,12 +11,8 @@
 import { AssetFormModal } from '@/components/assets/AssetFormModal';
 import { AssetCreateChoice } from '@/components/assets/AssetCreateChoice';
 import { BulkUploadModal } from '@/components/assets/BulkUploadModal';
+import { ProtectedRoute } from '@/components/ProtectedRoute';
 import type { Asset } from '@/types/assets';
-=======
-import { useUIStore } from '@/stores';
-import { Package, Home as HomeIcon } from 'lucide-react';
-import { ProtectedRoute } from '@/components/ProtectedRoute';
->>>>>>> 7209a67a
 
 export default function AssetsScreen() {
   const [isFiltersOpen, setIsFiltersOpen] = useState(false);
@@ -27,8 +22,8 @@
   const [editingAsset, setEditingAsset] = useState<Asset | null>(null);
   const [deletingAsset, setDeletingAsset] = useState<Asset | null>(null);
 
-  const { data, isLoading } = useAssets();
-  const { deleteAsset } = useAssetMutations();
+  const { assets, isLoading } = useAssets();
+  const { deleteAsync, isDeleting } = useAssetMutations();
 
   const cache = useAssetStore((state) => state.cache);
   const filters = useAssetStore((state) => state.filters);
@@ -58,7 +53,7 @@
 
   const confirmDelete = async () => {
     if (deletingAsset) {
-      await deleteAsset.mutateAsync(deletingAsset.id);
+      await deleteAsync(deletingAsset.id);
       setDeletingAsset(null);
     }
   };
@@ -86,143 +81,132 @@
   };
 
   return (
-<<<<<<< HEAD
-    <div className="h-full flex flex-col p-4">
-      {/* Stats Dashboard */}
-      <AssetStats className="mb-6" />
-
-      <div className="flex gap-4 flex-1 overflow-hidden">
-        {/* Filters Sidebar (desktop only) */}
-        <div className="hidden md:block w-72 flex-shrink-0">
-          <AssetFilters isOpen={true} />
-=======
     <ProtectedRoute>
-      <div className="max-w-4xl mx-auto">
-      <div className="bg-white dark:bg-gray-800 rounded-xl shadow-lg border border-gray-200 dark:border-gray-700 p-8">
-        {/* Header with icon */}
-        <div className="flex items-center justify-center mb-6">
-          <div className="w-16 h-16 text-blue-600 dark:text-blue-400">
-            <Package className="w-full h-full" />
+      <div className="h-full flex flex-col p-4">
+        {/* Stats Dashboard */}
+        <AssetStats className="mb-6" />
+
+        <div className="flex gap-4 flex-1 overflow-hidden">
+          {/* Filters Sidebar (desktop only) */}
+          <div className="hidden md:block w-72 flex-shrink-0">
+            <AssetFilters isOpen={true} />
           </div>
->>>>>>> 7209a67a
-        </div>
-
-        {/* Main Content */}
-        <div className="flex-1 flex flex-col gap-4 min-w-0">
-          {/* Search & Sort */}
-          <AssetSearchSort />
-
-          {/* Empty State (no assets at all) */}
-          {!isLoading && filteredAssets.length === 0 && !hasActiveFilters && (
-            <EmptyState
-              icon={Package}
-              title="No assets yet"
-              description="Get started by adding your first asset"
-              action={{
-                label: 'Create Asset',
-                onClick: handleCreateClick,
-              }}
-            />
-          )}
-
-          {/* No Results (with filters active) */}
-          {!isLoading && filteredAssets.length === 0 && hasActiveFilters && (
-            <NoResults searchTerm={filters.search || ''} onClearFilters={handleClearFilters} />
-          )}
-
-          {/* Data Display */}
-          {!isLoading && filteredAssets.length > 0 && (
-            <>
-              {/* Desktop Table */}
-              <AssetTable
-                loading={isLoading}
-                onAssetClick={handleViewAsset}
-                onEdit={handleEditAsset}
-                onDelete={handleDeleteAsset}
+
+          {/* Main Content */}
+          <div className="flex-1 flex flex-col gap-4 min-w-0">
+            {/* Search & Sort */}
+            <AssetSearchSort />
+
+            {/* Empty State (no assets at all) */}
+            {!isLoading && filteredAssets.length === 0 && !hasActiveFilters && (
+              <EmptyState
+                icon={Package}
+                title="No assets yet"
+                description="Get started by adding your first asset"
+                action={{
+                  label: 'Create Asset',
+                  onClick: handleCreateClick,
+                }}
               />
-
-              {/* Mobile Cards */}
-              <div className="md:hidden space-y-3">
-                {filteredAssets.map((asset) => (
-                  <AssetCard
-                    key={asset.id}
-                    asset={asset}
-                    variant="card"
-                    onClick={() => handleViewAsset(asset)}
-                    onEdit={handleEditAsset}
-                    onDelete={handleDeleteAsset}
-                    showActions={true}
-                  />
-                ))}
-              </div>
-            </>
-          )}
-        </div>
-      </div>
-
-      {/* Floating Action Button */}
-      <FloatingActionButton
-        icon={Plus}
-        onClick={handleCreateClick}
-        ariaLabel="Create new asset"
-      />
-
-      {/* Create Choice Modal */}
-      <AssetCreateChoice
-        isOpen={isChoiceModalOpen}
-        onClose={() => setIsChoiceModalOpen(false)}
-        onSingleCreate={handleSingleCreate}
-        onBulkUpload={handleBulkUpload}
-      />
-
-      {/* Bulk Upload Modal */}
-      <BulkUploadModal
-        isOpen={isBulkUploadOpen}
-        onClose={() => setIsBulkUploadOpen(false)}
-        onSuccess={handleBulkUploadSuccess}
-      />
-
-      {/* Create Modal */}
-      <AssetFormModal
-        isOpen={isCreateModalOpen}
-        mode="create"
-        onClose={() => setIsCreateModalOpen(false)}
-      />
-
-      {/* Edit Modal */}
-      {editingAsset && (
-        <AssetFormModal
-          isOpen={true}
-          mode="edit"
-          asset={editingAsset}
-          onClose={() => setEditingAsset(null)}
-        />
-      )}
-
-      {/* Delete Confirmation */}
-      <ConfirmModal
-        isOpen={!!deletingAsset}
-        title="Delete Asset"
-        message={`Are you sure you want to delete "${deletingAsset?.identifier}"? This action cannot be undone.`}
-        confirmLabel="Delete"
-        confirmVariant="danger"
-        onConfirm={confirmDelete}
-        onCancel={() => setDeletingAsset(null)}
-      />
-
-      {/* Mobile Filters Drawer (future enhancement) */}
-      {isFiltersOpen && (
-        <div className="fixed inset-0 z-40 md:hidden">
-          <div
-            className="absolute inset-0 bg-black bg-opacity-50"
-            onClick={() => setIsFiltersOpen(false)}
-          />
-          <div className="absolute right-0 top-0 bottom-0 w-80 bg-white dark:bg-gray-900 p-4 overflow-y-auto">
-            <AssetFilters isOpen={true} onToggle={() => setIsFiltersOpen(false)} />
+            )}
+
+            {/* No Results (with filters active) */}
+            {!isLoading && filteredAssets.length === 0 && hasActiveFilters && (
+              <NoResults searchTerm={filters.search || ''} onClearFilters={handleClearFilters} />
+            )}
+
+            {/* Data Display */}
+            {!isLoading && filteredAssets.length > 0 && (
+              <>
+                {/* Desktop Table */}
+                <AssetTable
+                  loading={isLoading}
+                  onAssetClick={handleViewAsset}
+                  onEdit={handleEditAsset}
+                  onDelete={handleDeleteAsset}
+                />
+
+                {/* Mobile Cards */}
+                <div className="md:hidden space-y-3">
+                  {filteredAssets.map((asset) => (
+                    <AssetCard
+                      key={asset.id}
+                      asset={asset}
+                      variant="card"
+                      onClick={() => handleViewAsset(asset)}
+                      onEdit={handleEditAsset}
+                      onDelete={handleDeleteAsset}
+                      showActions={true}
+                    />
+                  ))}
+                </div>
+              </>
+            )}
           </div>
         </div>
-      )}
-    </div>
+
+        {/* Floating Action Button */}
+        <FloatingActionButton
+          icon={Plus}
+          onClick={handleCreateClick}
+          ariaLabel="Create new asset"
+        />
+
+        {/* Create Choice Modal */}
+        <AssetCreateChoice
+          isOpen={isChoiceModalOpen}
+          onClose={() => setIsChoiceModalOpen(false)}
+          onSingleCreate={handleSingleCreate}
+          onBulkUpload={handleBulkUpload}
+        />
+
+        {/* Bulk Upload Modal */}
+        <BulkUploadModal
+          isOpen={isBulkUploadOpen}
+          onClose={() => setIsBulkUploadOpen(false)}
+          onSuccess={handleBulkUploadSuccess}
+        />
+
+        {/* Create Modal */}
+        <AssetFormModal
+          isOpen={isCreateModalOpen}
+          mode="create"
+          onClose={() => setIsCreateModalOpen(false)}
+        />
+
+        {/* Edit Modal */}
+        {editingAsset && (
+          <AssetFormModal
+            isOpen={true}
+            mode="edit"
+            asset={editingAsset}
+            onClose={() => setEditingAsset(null)}
+          />
+        )}
+
+        {/* Delete Confirmation */}
+        <ConfirmModal
+          isOpen={!!deletingAsset}
+          title="Delete Asset"
+          message={`Are you sure you want to delete "${deletingAsset?.identifier}"? This action cannot be undone.`}
+          onConfirm={confirmDelete}
+          onCancel={() => setDeletingAsset(null)}
+          variant="danger"
+        />
+
+        {/* Mobile Filters Drawer (future enhancement) */}
+        {isFiltersOpen && (
+          <div className="fixed inset-0 z-40 md:hidden">
+            <div
+              className="absolute inset-0 bg-black bg-opacity-50"
+              onClick={() => setIsFiltersOpen(false)}
+            />
+            <div className="absolute right-0 top-0 bottom-0 w-80 bg-white dark:bg-gray-900 p-4 overflow-y-auto">
+              <AssetFilters isOpen={true} onToggle={() => setIsFiltersOpen(false)} />
+            </div>
+          </div>
+        )}
+      </div>
     </ProtectedRoute>
   );
 }