module github.com/trakrf/platform/backend

go 1.25.1

require (
	github.com/go-chi/chi/v5 v5.2.3
	github.com/go-playground/validator/v10 v10.28.0
	github.com/golang-jwt/jwt/v5 v5.3.0
	github.com/jackc/pgx/v5 v5.7.6
<<<<<<< HEAD
	github.com/pashagolub/pgxmock/v3 v3.4.0
	github.com/stretchr/testify v1.11.1
=======
>>>>>>> c38184e5
	github.com/swaggo/http-swagger v1.3.4
	github.com/swaggo/swag v1.16.6
	golang.org/x/crypto v0.43.0
)

require (
	github.com/KyleBanks/depth v1.2.1 // indirect
	github.com/davecgh/go-spew v1.1.1 // indirect
	github.com/gabriel-vasile/mimetype v1.4.10 // indirect
	github.com/go-openapi/jsonpointer v0.22.1 // indirect
	github.com/go-openapi/jsonreference v0.21.2 // indirect
	github.com/go-openapi/spec v0.22.0 // indirect
	github.com/go-openapi/swag/conv v0.25.1 // indirect
	github.com/go-openapi/swag/jsonname v0.25.1 // indirect
	github.com/go-openapi/swag/jsonutils v0.25.1 // indirect
	github.com/go-openapi/swag/loading v0.25.1 // indirect
	github.com/go-openapi/swag/stringutils v0.25.1 // indirect
	github.com/go-openapi/swag/typeutils v0.25.1 // indirect
	github.com/go-openapi/swag/yamlutils v0.25.1 // indirect
	github.com/go-playground/locales v0.14.1 // indirect
	github.com/go-playground/universal-translator v0.18.1 // indirect
	github.com/google/uuid v1.6.0 // indirect
	github.com/jackc/pgpassfile v1.0.0 // indirect
	github.com/jackc/pgservicefile v0.0.0-20240606120523-5a60cdf6a761 // indirect
	github.com/jackc/puddle/v2 v2.2.2 // indirect
	github.com/leodido/go-urn v1.4.0 // indirect
<<<<<<< HEAD
	github.com/pmezard/go-difflib v1.0.0 // indirect
=======
>>>>>>> c38184e5
	github.com/swaggo/files v1.0.1 // indirect
	go.yaml.in/yaml/v3 v3.0.4 // indirect
	golang.org/x/mod v0.29.0 // indirect
	golang.org/x/net v0.46.0 // indirect
	golang.org/x/sync v0.17.0 // indirect
	golang.org/x/sys v0.37.0 // indirect
	golang.org/x/text v0.30.0 // indirect
	golang.org/x/tools v0.38.0 // indirect
<<<<<<< HEAD
	gopkg.in/yaml.v3 v3.0.1 // indirect
=======
>>>>>>> c38184e5
)<|MERGE_RESOLUTION|>--- conflicted
+++ resolved
@@ -6,12 +6,10 @@
 	github.com/go-chi/chi/v5 v5.2.3
 	github.com/go-playground/validator/v10 v10.28.0
 	github.com/golang-jwt/jwt/v5 v5.3.0
+	github.com/google/uuid v1.6.0
 	github.com/jackc/pgx/v5 v5.7.6
-<<<<<<< HEAD
 	github.com/pashagolub/pgxmock/v3 v3.4.0
 	github.com/stretchr/testify v1.11.1
-=======
->>>>>>> c38184e5
 	github.com/swaggo/http-swagger v1.3.4
 	github.com/swaggo/swag v1.16.6
 	golang.org/x/crypto v0.43.0
@@ -33,15 +31,11 @@
 	github.com/go-openapi/swag/yamlutils v0.25.1 // indirect
 	github.com/go-playground/locales v0.14.1 // indirect
 	github.com/go-playground/universal-translator v0.18.1 // indirect
-	github.com/google/uuid v1.6.0 // indirect
 	github.com/jackc/pgpassfile v1.0.0 // indirect
 	github.com/jackc/pgservicefile v0.0.0-20240606120523-5a60cdf6a761 // indirect
 	github.com/jackc/puddle/v2 v2.2.2 // indirect
 	github.com/leodido/go-urn v1.4.0 // indirect
-<<<<<<< HEAD
 	github.com/pmezard/go-difflib v1.0.0 // indirect
-=======
->>>>>>> c38184e5
 	github.com/swaggo/files v1.0.1 // indirect
 	go.yaml.in/yaml/v3 v3.0.4 // indirect
 	golang.org/x/mod v0.29.0 // indirect
@@ -50,8 +44,5 @@
 	golang.org/x/sys v0.37.0 // indirect
 	golang.org/x/text v0.30.0 // indirect
 	golang.org/x/tools v0.38.0 // indirect
-<<<<<<< HEAD
 	gopkg.in/yaml.v3 v3.0.1 // indirect
-=======
->>>>>>> c38184e5
 )